
def generate_cpack_arguments(BuildWix=true, BuildNSIS=true, BuildZip=true){
    script{
        def cpack_generators = []
        def item_selected = false
        def default_generator = "WIX"

        if(BuildWix){
            cpack_generators << "WIX"
            item_selected = true
        }

        if(BuildNSIS){
            cpack_generators << "NSIS"
            item_selected = true
        }
        if(BuildZip){
            cpack_generators << "ZIP"
            item_selected = true
        }
        if(item_selected == false){
            cpack_generators << default_generator
        }

        return "${cpack_generators.join(";")}"
    }

}


def build_standalone(args=[:]){
    def buildDir =   args['buildDir'] ? args['buildDir']: "cmake_build"
    def pythonExec = args['pythonExec'] ? args['pythonExec']: powershell(script: '(Get-Command python).path', returnStdout: true).trim()
    def packaging_msi  = args.packageFormat['msi'] ? args.packageFormat['msi']: false
    def packaging_nsis = args.packageFormat['nsis'] ? args.packageFormat['nsis']: false
    def packaging_zip  = args.packageFormat['zipFile'] ? args.packageFormat['zipFile']: false
    stage("Building Standalone"){
//         bat "where cmake"

        bat(label: "Creating expected directories",
            script: """if not exist "${buildDir}" mkdir ${buildDir}
                       if not exist "logs" mkdir logs
                       if not exist "logs\\ctest" mkdir logs\\ctest
                       if not exist "temp" mkdir temp
                       """
           )
        script{
            def cmakeArgs = "-DSPEEDWAGON_PYTHON_DEPENDENCY_CACHE=c:\\wheels -DSPEEDWAGON_VENV_PATH=${WORKSPACE}/standalone_venv -DSPEEDWAGON_DOC_PDF=${WORKSPACE}/dist/docs/speedwagon.pdf -Wdev"
             if(args['package']){
                cmakeArgs = cmakeArgs + " -DSpeedwagon_VERSION:STRING=${args.package['version']}"
                def package_version  = args.package['version'].split("\\.")
                if(package_version.size() >= 1){
                    cmakeArgs = cmakeArgs + " -DCMAKE_PROJECT_VERSION_MAJOR=${package_version[0]}"
                    cmakeArgs = cmakeArgs + " -DCPACK_PACKAGE_VERSION_MAJOR=${package_version[0]}"
                }
                if(package_version.size() >= 2){
                    cmakeArgs = cmakeArgs + " -DCMAKE_PROJECT_VERSION_MINOR=${package_version[1]}"
                    cmakeArgs = cmakeArgs + " -DCPACK_PACKAGE_VERSION_MINOR=${package_version[1]}"
                }
                if(package_version.size() >= 3){
                    cmakeArgs = cmakeArgs + " -DCMAKE_PROJECT_VERSION_PATCH=${package_version[2]}"
                    cmakeArgs = cmakeArgs + " -DCPACK_PACKAGE_VERSION_PATCH=${package_version[2]}"
                }
            }
            bat(label: "Configuring CMake",
                script: "cmake -S ${WORKSPACE} -B ${buildDir} -G Ninja ${cmakeArgs}"
            )
            bat(label: "Building with CMake",
                script: "cmake --build ${buildDir}"
            )
        }
    }
    stage("Testing standalone"){
        dir(buildDir){
            withEnv(['CTEST_OUTPUT_ON_FAILURE=1']) {
                bat "ctest -T test -C Release -j ${NUMBER_OF_PROCESSORS}"
            }
        }
<<<<<<< HEAD
//         ctest(
//             arguments: "-T test -C Release -j ${NUMBER_OF_PROCESSORS}",
//             installation: 'InSearchPath',
//             workingDir: buildDir
//             )
=======
>>>>>>> bf76cd51
    }
    stage("Packaging standalone"){
        script{
            try{
                def cpack_generators = generate_cpack_arguments(packaging_msi, packaging_nsis, packaging_zip)
                bat "cpack -C Release -G ${cpack_generators} --config ${buildDir}\\CPackConfig.cmake -B ${WORKSPACE}/dist -V"
            } catch(e){
                findFiles(glob: "dist/_CPack_Packages/**/*.log").each{ logFile ->
                    echo(readFile(logFile.path))
                }
                archiveArtifacts( allowEmptyArchive: true, artifacts: "${buildDir}/**/*.wxs")
                throw e
            }
        }
    }
}

def testInstall(glob){
    def msi_file = findFiles(glob: glob)[0].path
    powershell(label:"Installing msi file",
               script: """New-Item -ItemType Directory -Force -Path logs
                          Write-Host \"Installing ${msi_file}\"
                          msiexec /i ${msi_file} /qn /norestart /L*v! logs\\msiexec.log
                          """
              )
}

return this<|MERGE_RESOLUTION|>--- conflicted
+++ resolved
@@ -76,14 +76,6 @@
                 bat "ctest -T test -C Release -j ${NUMBER_OF_PROCESSORS}"
             }
         }
-<<<<<<< HEAD
-//         ctest(
-//             arguments: "-T test -C Release -j ${NUMBER_OF_PROCESSORS}",
-//             installation: 'InSearchPath',
-//             workingDir: buildDir
-//             )
-=======
->>>>>>> bf76cd51
     }
     stage("Packaging standalone"){
         script{
