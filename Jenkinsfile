--- conflicted
+++ resolved
@@ -350,7 +350,6 @@
                         }
                     }
                 }
-<<<<<<< HEAD
                 // stage("Windows Standalone"){
                 //     agent {
                 //         node {
@@ -371,37 +370,15 @@
                 //         equals expected: true, actual: params.PACKAGE_WINDOWS_STANDALONE
                 //     }
                 //     steps {
-=======
-                stage("Windows Standalone"){
-                    agent {
-                        node {
-                            label "Windows && VS2015"
-                        }
-                    }
-                    environment {
-                        VSCMD_START_DIR = "${env.WORKSPACE}"
-                        PIPENV_CACHE_DIR="${WORKSPACE}\\..\\.virtualenvs\\cache\\"
-                        // PIPENV_VENV_IN_PROJECT="True"
-                        WORKON_HOME ="${WORKSPACE}\\..\\.virtualenvs\\${JOB_NAME}\\${NODE_NAME}"
-                        // PIPENV_CACHE_DIR="${USERPROFILE}\\.virtualenvs\\cache\\"
-                        // WORKON_HOME = "./venv"
-                    }
-                    // PACKAGE_WINDOWS_STANDALONE
-                    when {
-                        not { changeRequest()}
-                        equals expected: true, actual: params.PACKAGE_WINDOWS_STANDALONE
-                    }
-                    steps {
->>>>>>> 7c8655de
-                        
+
                 //         script{
                 //             lock("system_python_${NODE_NAME}"){
                 //                 def powershell_command = "Start-Process -NoNewWindow -FilePath ${tool 'CPython-3.6'} -ArgumentList '-m pip install --upgrade pip pipenv' -Wait"
                 //                 echo "${powershell_command}"
                 //                 powershell "${powershell_command}"
-                                
-                //             }                        
-                //         }                        
+
+                //             }
+                //         }
                 //         bat "${tool 'CPython-3.6'} -m venv venv"
 
                 //         script{
@@ -411,19 +388,19 @@
                 //                 bat "${WORKSPACE}\\venv\\Scripts\\python.exe -m pip install -U pip --no-cache-dir"
                 //             }
                 //         }
-                        
+
                 //         tee('build_standalone.log') {
                 //             dir("source"){
                 //                 bat script: "${tool 'CPython-3.6'} -m pipenv lock -r"
                 //                 bat script: "${tool 'CPython-3.6'} -m pipenv lock -r > requirements.txt"
                 //                 bat script: "${tool 'CPython-3.6'} -m pipenv lock -rd > requirements-dev.txt"
-                                
+
                 //                 // bat "venv\\Scripts\\python.exe -m pip install -U pip"
                 //                 bat "${WORKSPACE}\\venv\\Scripts\\pip.exe install -U setuptools>=30.3.0"
                 //                 bat "${WORKSPACE}\\venv\\Scripts\\pip.exe install -r requirements-dev.txt"
                 //                 script{
                 //                     def requirements = readFile 'requirements.txt'
-                //                     writeFile file: 'requirements.txt', text: "${requirements}setuptools>=30.3.0\n"                       
+                //                     writeFile file: 'requirements.txt', text: "${requirements}setuptools>=30.3.0\n"
                 //                     // def python_path = powershell returnStdout: true, script: 'pipenv --py'.trim()
                 //                     // def python_path = "python.exe"
                 //                     // echo "python_path = ${python_path}"
@@ -480,7 +457,7 @@
                             dir("cmake_build"){
                                 bat "del *.msi"
                             }
-                            
+
                         }
                         always {
                             archiveArtifacts artifacts: 'build_standalone_cmake.log', allowEmptyArchive: true
