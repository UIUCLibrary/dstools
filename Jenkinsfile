--- conflicted
+++ resolved
@@ -70,7 +70,6 @@
 }
 
 def build_sphinx(){
-        bat "set"
         dir("source"){
             bat(
                 label: "Building HTML docs on ${env.NODE_NAME}",
@@ -907,7 +906,7 @@
                 stage("Windows Standalone"){
                     agent {
                         node {
-                            label "Windows && Python3 && longfilenames && WIX && !aws"
+                            label "Windows && Python3 && longfilenames && WIX"
 //                            Not sure why what is currently breaking build
                             customWorkspace "c:/Jenkins/temp/${JOB_NAME}/standalone_build"
                         }
@@ -985,11 +984,7 @@
                         }
                         stage("Testing MSI Install"){
                             agent {
-<<<<<<< HEAD
                                 label "Docker && Windows && 1903"
-=======
-                                label "Docker && Windows"
->>>>>>> d0e3f475
                             }
                             environment{
                                 PATH = "${tool name: 'Docker', type: 'org.jenkinsci.plugins.docker.commons.tools.DockerTool'};${PATH}"
